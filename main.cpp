#include "frontend/scanner.hh"
#include "frontend/parser.hh"
#include "backend.hh"
#include "backend/ast_printer.hh"
#include "backend/vm.hh"
// #include "backend/jit_backend.hh"
#include <iostream>
#include <fstream>
#include <sstream>
#include <string>
#include <memory>

void printUsage(const char* programName) {
    std::cout << "Limit Programming Language" << std::endl;
    std::cout << "Usage:" << std::endl;
    std::cout << "  " << programName << " <source_file>    - Execute a source file" << std::endl;
    std::cout << "  " << programName << " -ast <source_file> - Print the AST for a source file" << std::endl;
    std::cout << "  " << programName << " -tokens <source_file> - Print the tokens for a source file" << std::endl;
    std::cout << "  " << programName << " -bytecode <source_file> - Print the bytecode for a source file" << std::endl;
    std::cout << "  " << programName << " -repl           - Start the REPL (interactive mode)" << std::endl;
}

std::string readFile(const std::string& filename) {
    std::ifstream file(filename);
    if (!file.is_open()) {
        throw std::runtime_error("Could not open file: " + filename);
    }
    
    std::stringstream buffer;
    buffer << file.rdbuf();
    return buffer.str();
}

void executeFile(const std::string& filename, bool printAst = false, bool printTokens = false, bool printBytecode = false, bool useJit = false) {
    try {
        // Read source file
        std::string source = readFile(filename);
        
        // Frontend: Lexical analysis (scanning)
        Scanner scanner(source);
        scanner.scanTokens();
        
        // Print tokens if requested
        if (printTokens) {
            std::cout << "=== Tokens ===\n";
            for (const auto& token : scanner.getTokens()) {
                std::cout << scanner.tokenTypeToString(token.type) 
                          << ": '" << token.lexeme << "' (line " << token.line << ")\n";
            }
            std::cout << std::endl;
        }
        
        // Frontend: Syntax analysis (parsing)
        Parser parser(scanner);
        std::shared_ptr<AST::Program> ast = parser.parse();
        
        // Print AST if requested
        if (printAst) {
            std::cout << "=== AST ===\n";
            ASTPrinter printer;
            printer.process(ast);
            std::cout << std::endl;
        }

<<<<<<< HEAD
        if (useJit) {
            // std::cout << "=== JIT Backend ===\n";
            // JitBackend jit;
            // jit.process(ast);
            // const char* output_filename = "jit_output";
            // jit.compile(output_filename);
            // std::cout << "Compiled to " << output_filename << ". Run ./" << output_filename << " to see the result.\n";
        } else {
=======
        // if (useJit) {
        //     std::cout << "=== JIT Backend ===\n";
        //     JitBackend jit;
        //     jit.process(ast);
        //     const char* output_filename = "jit_output";
        //     jit.compile(output_filename);
        //     std::cout << "Compiled to " << output_filename << ". Run ./" << output_filename << " to see the result.\n";
        // } else {
>>>>>>> 9b3f9ac2
            // Backend: Generate bytecode
            BytecodeGenerator generator;
            generator.process(ast);

            // Print bytecode if requested
            if (printBytecode) {
                std::cout << "=== Bytecode ===\n";
                std::cout << "Generated " << generator.getBytecode().size() << " instructions\n";
                // TODO: Implement bytecode disassembler and print instructions
                std::cout << std::endl;
            }

            // Execute bytecode using the virtual machine
            VM vm;
            try {
                ValuePtr result = vm.execute(generator.getBytecode());
                // Only print non-nil results
                if (result && (!result->type || result->type->tag != TypeTag::Nil)) {
                    std::cout << result->toString() << std::endl;
                }
            } catch (const std::exception& e) {
                std::cerr << "Error: " << e.what() << std::endl;
            }
        // }
        
    } catch (const std::exception& e) {
        std::cerr << "Error: " << e.what() << std::endl;
    }
}

void startRepl() {
    std::cout << "Limit Programming Language REPL (Interactive Mode)" << std::endl;
    std::cout << "Type 'exit' to quit, '.stack' to show stack, '.debug' to toggle debug mode" << std::endl;
    
    VM vm;
    bool debugMode = false;
    std::string line;
    
    while (true) {
        std::cout << "> ";
        std::getline(std::cin, line);
        
        // Handle special commands
        if (line == "exit") {
            break;
        } else if (line == ".stack") {
            vm.printStack();
            continue;
        } else if (line == ".debug") {
            debugMode = !debugMode;
            std::cout << "Debug mode " << (debugMode ? "enabled" : "disabled") << std::endl;
            continue;
        } else if (line.empty()) {
            continue;
        }
        
        try {
            // Frontend: Lexical analysis (scanning)
            Scanner scanner(line);
            scanner.scanTokens();
            
            // Frontend: Syntax analysis (parsing)
            Parser parser(scanner);
            std::shared_ptr<AST::Program> ast = parser.parse();
            
            // Backend: Generate bytecode
            BytecodeGenerator generator;
            generator.process(ast);
            
            // Execute bytecode using the virtual machine
            try {
                // Set debug state based on debug mode
                #ifdef DEBUG
                bool oldDebug = Debugger::getInstance().isEnabled();
                Debugger::getInstance().setEnabled(debugMode);
                #endif
                
                // Execute the bytecode
                ValuePtr result = vm.execute(generator.getBytecode());
                
                // Show stack after execution in debug mode
                if (debugMode) {
                    vm.printStack();
                }
                
                // Only print non-nil results
                if (result && (!result->type || result->type->tag != TypeTag::Nil)) {
                    std::cout << "=> " << result->toString() << std::endl;
                }
                
                #ifdef DEBUG
                // Restore debug state
                Debugger::getInstance().setEnabled(oldDebug);
                #endif
                
            } catch (const std::exception& e) {
                std::cerr << "Runtime error: " << e.what() << std::endl;
                if (debugMode) {
                    vm.printStack();
                }
            }
            
        } catch (const std::exception& e) {
            std::cerr << "Error: " << e.what() << std::endl;
        }
    }
}

int main(int argc, char* argv[]) {
    if (argc < 2) {
        printUsage(argv[0]);
        return 1;
    }
    
    std::string arg = argv[1];
    
    if (arg == "-repl") {
        startRepl();
    } else if (arg == "-ast" && argc >= 3) {
        executeFile(argv[2], true, false, false);
    } else if (arg == "-tokens" && argc >= 3) {
        executeFile(argv[2], false, true, false);
    } else if (arg == "-bytecode" && argc >= 3) {
        executeFile(argv[2], false, false, true);
    // } else if (arg == "-jit" && argc >= 3) {
    //     executeFile(argv[2], false, false, false, true);
    } else if (arg[0] == '-') {
        std::cerr << "Unknown option: " << arg << std::endl;
        printUsage(argv[0]);
        return 1;
    } else {
        executeFile(arg);
    }
    
    return 0;
}<|MERGE_RESOLUTION|>--- conflicted
+++ resolved
@@ -62,16 +62,6 @@
             std::cout << std::endl;
         }
 
-<<<<<<< HEAD
-        if (useJit) {
-            // std::cout << "=== JIT Backend ===\n";
-            // JitBackend jit;
-            // jit.process(ast);
-            // const char* output_filename = "jit_output";
-            // jit.compile(output_filename);
-            // std::cout << "Compiled to " << output_filename << ". Run ./" << output_filename << " to see the result.\n";
-        } else {
-=======
         // if (useJit) {
         //     std::cout << "=== JIT Backend ===\n";
         //     JitBackend jit;
@@ -80,7 +70,7 @@
         //     jit.compile(output_filename);
         //     std::cout << "Compiled to " << output_filename << ". Run ./" << output_filename << " to see the result.\n";
         // } else {
->>>>>>> 9b3f9ac2
+
             // Backend: Generate bytecode
             BytecodeGenerator generator;
             generator.process(ast);
